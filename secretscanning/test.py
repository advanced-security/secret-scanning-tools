#!/usr/bin/env python3
"""
Test GitHub Advanced Security Secret Scanning Custom Patterns

Copyright (C) GitHub 2022

Author: GitHub Advanced Security Field Services
"""

import os
from pathlib import Path
from argparse import ArgumentParser
import logging
import json
from functools import partial
from typing import Union, Any, Optional
import platform
from threading import Lock
from random import randbytes, choices  # noqa: DUO102
from string import printable
from itertools import zip_longest
import tempfile
from tqdm import tqdm
from git import Repo  # type: ignore
from git.exc import GitCommandError
from colorama import Fore, Style
import hyperscan
import yaml
import pcre

LOG = logging.getLogger(__name__)
LOCK = Lock()
PATTERNS_FILENAME = "patterns.yml"
RESULTS: dict[str, list[dict[str, Any]]] = {}
PATH_EXCLUDES: set = set()
FILENAME_EXCLUDES = ('README.md', PATTERNS_FILENAME)
MATCHES_LIMIT = 5


def LOCKED_LOG(*args: Any, **kwargs: Any) -> None:
    """Acquire lock then do log message."""
    with LOCK:
        logging.log(*args, **kwargs)


class Pattern():
    """Store hyperscan patterns."""

    default_start = r'\A|[^0-9A-Za-z]'
    default_end = r'\z|[^0-9A-Za-z]'

    def __init__(self, name: str, _type: str, description: str, start: str, pattern: str, end: str,
                 additional_matches: list[str], additional_not_matches: list[str], expected: list[dict[str, Any]],
                 test_data: dict[str, Union[str | int]]) -> None:
        self.name = name.strip() if name is not None else None
        self.type = _type.strip() if _type is not None else None
        self.description = description.strip() if description is not None else None
        self.start = start.strip() if start is not None else None
        self.pattern = pattern.strip()
        self.end = end.strip() if end is not None else None
        self.additional_not_matches = [add_match.strip() for add_match in additional_not_matches
                                      ] if additional_not_matches is not None else []
        self.additional_matches = [add_match.strip() for add_match in additional_matches
                                  ] if additional_matches is not None else []
        self.expected = expected

        self.test_data = test_data if test_data is not None else {}
        if 'data' in self.test_data:
            self.test_data['start_offset'] = self.test_data.get('start_offset', 0)
            self.test_data['end_offset'] = self.test_data.get('end_offset', -1)

            if self.test_data['end_offset'] == -1:
                self.test_data['end_offset'] = len(str(self.test_data['data']))
            self.test_data['name'] = None

    def regex_string(self) -> bytes:
        """Concatenate and UTF-8 encode."""
        return f"({self.start if self.start is not None else Pattern.default_start})({self.pattern})({self.end if self.end is not None else Pattern.default_end})".encode(
            'utf-8')

    def pcre_regex(self) -> pcre.Pattern:
        """Concatenate, label capture groups, and UTF-8 encode."""
        pcre_string = f"(?P<start>{self.start if self.start is not None else Pattern.default_start})(?P<pattern>{self.pattern})(?P<end>{self.end if self.end is not None else Pattern.default_end})"

        try:
            return pcre.compile(pcre_string.encode('utf-8'))
        except pcre.PCREError as err:
            LOG.error("Cannot compile regex with PCRE: %s; error: %s", pcre_string, err)
            exit(1)


def parse_patterns(patterns_dir: str,
                   include: Optional[list[str]] = None,
                   exclude: Optional[list[str]] = None,
                   no_warn_on_additional_matches_number: bool = True,
                   lt_ghes_3_8: bool = False) -> list[Pattern]:
    """Parse patterns found in YAML files."""
    global MATCHES_LIMIT

    patterns = []
    patterns_file: str = os.path.join(patterns_dir, PATTERNS_FILENAME)

    with open(patterns_file, "r") as pf:
        data = yaml.safe_load(pf)

        for pattern in data["patterns"]:
            LOG.debug("Pattern: %s", json.dumps(pattern, indent=2))

            pattern_type = pattern.get("type")
            if include:
                if pattern_type not in include:
                    continue
            if exclude:
                if pattern_type in exclude:
                    continue

            name = pattern.get("name")
            _type = pattern.get("type")
            description = pattern.get("description")

            regex = pattern["regex"]

            additional_not_matches = regex.get("additional_not_match", [])
            additional_matches = regex.get("additional_match", [])

            if not no_warn_on_additional_matches_number:
                matches_count = len(additional_not_matches) + len(additional_matches)
                if matches_count > MATCHES_LIMIT:
                    LOG.warning("Number of additional matches is greater than the limit for upload in the UI: %s vs %s",
                                matches_count, MATCHES_LIMIT)

            if lt_ghes_3_8:
                for item in additional_not_matches + additional_matches:
                    if item.startswith('^') or item.endswith('$'):
                        LOG.warning("GHES <= 3.7 does not support anchors in additional matches")

            expected = pattern.get("expected", [])

            test_data = pattern.get("test", {})

            patterns.append(
                Pattern(name, _type, description, regex.get('start'), regex.get('pattern'), regex.get('end'),
                        additional_matches, additional_not_matches, expected, test_data))

    return patterns


def hs_compile(db: hyperscan.Database,
               regex: Union[str | list[str] | bytes | list[bytes]],
               labels: Optional[list[str]] = None) -> bool:
    """Compile one or more hyperscan regexes into the given database."""
    regex_bytes: list[bytes]
    labels = labels if labels is not None else []

    if isinstance(regex, str):
        regex_bytes = [regex.encode('utf-8')]
    elif isinstance(regex, bytes):
        regex_bytes = [regex]
    elif isinstance(regex, list):
        if len(regex) == 0:
            return False

        if isinstance(regex[0], str):
            regex_bytes = [r.encode('utf-8') for r in regex]  # type: ignore
        elif isinstance(regex[0], bytes):
            regex_bytes = regex  # type: ignore
        else:
            raise ValueError("Regex is not a str or bytes")
    else:
        raise ValueError("Regex is not a str or bytes")

    # TODO: also do with hyperscan.HS_FLAG_UCP so we can test them in that encoding - \x00A\x00B etc. (Windows style)
    try:
        db.compile(regex_bytes, flags=hyperscan.HS_FLAG_SOM_LEFTMOST | hyperscan.HS_FLAG_UTF8)
    except hyperscan.error:
        LOG.debug("Failed to compile a rule: %s", str(regex_bytes))
        for label, regex in zip_longest(labels, regex_bytes):
            try:
                db.compile([regex], flags=hyperscan.HS_FLAG_SOM_LEFTMOST | hyperscan.HS_FLAG_UTF8)
            except hyperscan.error as err:
                LOG.error("❌ Failed to compile %s%s: %s", str(regex), ' (' + label + ')' if label is not None else '',
                          err)

                return False

    return True


# sideffect: writes to global RESULT
# context: run in a thread by hyperscan
def report_scan_results(patterns: list[Pattern], path: Optional[Path], content: bytes, verbose: bool, quiet: bool,
                        write_to_results: bool, dry_run: bool, only_match: bool, no_additional_matches: bool,
                        rule_id: int, start_offset: int, end_offset: int, flags: int, context: Optional[Any]) -> None:
    """Hyperscan callback."""
    match_content: bytes = content[start_offset:end_offset]
    pattern: Pattern = patterns[rule_id]

    if LOG.level == logging.DEBUG:
        with LOCK:
            LOG.debug("Matched '%s' id %d at %d:%d with flags %s and context %s", pattern.name, rule_id, start_offset,
                      end_offset, flags, context)
            LOG.debug("Matched: %s", match_content)

    regex_string: bytes = pattern.regex_string()

    if LOG.level == logging.DEBUG:
        with LOCK:
            LOG.debug("Pattern was: %s", regex_string)

    # extract separate parts of match using PCRE
    pcre_result_match(pattern,
                      path,
                      match_content,
                      start_offset,
                      end_offset,
                      verbose=verbose,
                      quiet=quiet,
                      write_to_results=write_to_results,
                      dry_run=dry_run,
                      only_match=only_match,
                      no_additional_matches=no_additional_matches)


def path_offsets_match(first: dict[str, Any], second: dict[str, Any]) -> bool:
    """Check file path and start and end offsets match."""
    for key in ('name', 'start_offset', 'end_offset'):
        if not first.get(key) == second.get(key):
            return False
    return True


# sideffect: writes to global RESULTS
# content: run in a thread by hyperscan
def pcre_result_match(pattern: Pattern,
                      path: Optional[Path],
                      content: bytes,
                      start_offset: int,
                      end_offset: int,
                      verbose: bool = False,
                      quiet: bool = False,
                      dry_run: bool = False,
                      write_to_results: bool = False,
                      only_match: bool = False,
                      no_additional_matches: bool = False) -> None:
    """Use PCRE to extract start, pattern and end matches."""
    global RESULTS

    LOCKED_LOG(logging.DEBUG, "Matching with PCRE regex: %s", str(pattern.pcre_regex()))

    if m := pattern.pcre_regex().match(content):
        try:
            parts = {
                'start': m.group('start').decode('utf-8'),
                'pattern': m.group('pattern').decode('utf-8'),
                'end': m.group('end').decode('utf-8')
            }
        except UnicodeDecodeError:
            try:
                parts = {
                    'start': m.group('start').decode('ascii'),
                    'pattern': m.group('pattern').decode('ascii'),
                    'end': m.group('end').decode('ascii')
                }
            except UnicodeDecodeError:
                parts = {'start': str(m.group('start')), 'pattern': str(m.group('pattern')), 'end': str(m.group('end'))}

        if not no_additional_matches:
            try:
                if pattern.additional_matches:
                    if not all([pcre.compile(pat).search(m.group('pattern')) for pat in pattern.additional_matches]):
                        LOCKED_LOG(logging.DEBUG, "One of the required additional pattern matches did not hold")
                        return

                if pattern.additional_not_matches:
                    if any([pcre.compile(pat).search(m.group('pattern')) for pat in pattern.additional_not_matches]):
                        LOCKED_LOG(logging.DEBUG, "One of the additional NOT pattern matches held")
                        return
            except pcre.PCREError as err:
                LOCKED_LOG(logging.ERROR, "Cannot compile one of the additional/not match regex for '%s'", pattern.name)
                if pattern.additional_matches:
                    for i, pat in enumerate(pattern.additional_matches):
                        try:
                            pcre.compile(pat).search(m.group('pattern'))
                        except pcre.PCREError as err:
                            LOCKED_LOG(logging.ERROR, "Error in additional match %d: %s: %s", i, pat, err)
                if pattern.additional_not_matches:
                    for i, pat in enumerate(pattern.additional_not_matches):
                        try:
                            pcre.compile(pat).search(m.group('pattern'))
                        except pcre.PCREError as err:
                            LOCKED_LOG(logging.ERROR, "Error in additional NOT match %d: %s: %s", i, pat, err)
                exit(1)

        file_details = {
            'name': getattr(path, 'name', path),
            'start_offset': start_offset + len(m.group('start')),
            'end_offset': end_offset - len(m.group('end'))
        }

        if not dry_run and not file_details['name'] is None:
            if not any([path_offsets_match(file_details, loc) for loc in pattern.expected]):
                if not quiet:
                    LOCKED_LOG(logging.ERROR if pattern.expected else logging.INFO,
                               "%s result '%s' for '%s' in path '%s'; %s:%d-%d",
                               "❌ unexpected" if pattern.expected else "ℹ️  found", parts['pattern'], pattern.name,
                               getattr(path, 'parent', 'N/A'), file_details['name'], file_details['start_offset'],
                               file_details['end_offset'])
            else:
                if not quiet or LOG.level == logging.DEBUG:
                    LOCKED_LOG(logging.INFO if verbose else logging.DEBUG,
                               "✅ expected result '%s' for '%s' in path '%s'; %s:%d-%d", parts['pattern'], pattern.name,
                               getattr(path, 'parent', 'N/A'), file_details['name'], file_details['start_offset'],
                               file_details['end_offset'])

        if write_to_results:
            with LOCK:
                if pattern.name not in RESULTS:
                    RESULTS[pattern.name] = []

                RESULTS[pattern.name].append({'file': file_details, 'groups': parts})

            LOCKED_LOG(logging.DEBUG, (json.dumps({'name': pattern.name, 'file': file_details, 'groups': parts})))

        if dry_run:
            # for dry-run, TODO: improve to be single-line grep or SARIF output
            if only_match:
                output = f"{repr(parts['pattern'])[1:-1]}"
            else:
                output = f"{repr(file_details['name'])[1:-1]}:{int(str(file_details['start_offset']))}-{int(str(file_details['end_offset']))}: {repr(parts['start'])[1:-1]}{Fore.RED}{repr(parts['pattern'])[1:-1]}{Style.RESET_ALL}{repr(parts['end'])[1:-1]} (with '{repr(pattern.name)[1:-1]}')"
            with LOCK:
                print(output)


def test_patterns(tests_path: str,
                  include: Optional[list[str]] = None,
                  exclude: Optional[list[str]] = None,
                  verbose: bool = False,
                  quiet: bool = False,
                  no_additional_matches: bool = False,
                  no_warn_on_additional_matches_number: bool = False,
                  lt_ghes_3_8: bool = False) -> bool:
    """Run all of the discovered patterns in the given path."""
    global RESULTS

    with LOCK:
        RESULTS = {}

    found_patterns: bool = False
    ret: bool = True

    if not os.path.isdir(tests_path):
        if not quiet:
            LOG.error("❌ testing directory not found: %s", tests_path)
        exit(1)

    db = hyperscan.Database()

    for dirpath, dirnames, filenames in os.walk(tests_path):
        if PATTERNS_FILENAME in filenames:
            rel_dirpath = Path(dirpath).relative_to(tests_path)
            LOG.debug("Found patterns in %s", rel_dirpath)

            patterns = parse_patterns(dirpath,
                                      include=include,
                                      exclude=exclude,
                                      no_warn_on_additional_matches_number=no_warn_on_additional_matches_number,
                                      lt_ghes_3_8=lt_ghes_3_8)

            if len(patterns) == 0:
                continue

            found_patterns = True

            # test the 'test' key (if it exists) and see if the data exists at the expected start/end offset
            for pattern in patterns:
                if pattern.test_data:
                    if 'data' in pattern.test_data and 'start_offset' in pattern.test_data and 'end_offset' in pattern.test_data:
                        if not hs_compile(db, [pattern.regex_string()], labels=[pattern.type]):
                            if not quiet:
                                LOG.error("❌ hyperscan pattern compilation error in '%s' for '%s'", rel_dirpath,
                                          pattern.type)
                                exit(1)

                        ok_test: bool = True

                        content = str(pattern.test_data.get('data')).encode('utf-8')

                        # reset global before calling hyperscan
                        RESULTS = {}

                        # sideffect: writes to global RESULTS
                        scan(db,
                             None,
                             content, [pattern],
                             dry_run=False,
                             verbose=verbose,
                             quiet=quiet,
                             no_additional_matches=no_additional_matches)

                        pattern_results = RESULTS.get(pattern.name, [])

                        if len(pattern_results) > 1:
                            ok_test = False
                        else:
                            # did we match what we expected?
                            if len(pattern_results) == 0 or not path_offsets_match(pattern.test_data, pattern_results[0].get('file', {})):
                                LOG.error("❌ did not match test data for '%s': '%s':%d-%d ", pattern.type, pattern.test_data['data'], pattern.test_data['start_offset'], pattern.test_data['end_offset'])
                                ok_test = False

                        # did we match anything unexpected?
                        if any([
                                not path_offsets_match(pattern.test_data, result.get('file', {}))
                                for result in pattern_results
                        ]):
                            if not quiet:
                                LOG.error("❌ matched unexpected test data results for: '%s'", pattern.type)
                            if verbose:
                                for result in pattern_results:
                                    result_data = result.get('file', {})
                                    if not path_offsets_match(pattern.test_data, result_data): 
                                        LOG.info("Matched on '%s':%d-%d", content[result_data.get('start_offset', 0):result_data.get('end_offset', 0)], result_data.get('start_offset', -1), result_data.get('end_offset', -1))
                            ok_test = False

                        if not ok_test:
                            ret = False

                    else:
                        continue

            # reset global
            with LOCK:
                RESULTS = {}

            if not hs_compile(db, [pattern.regex_string() for pattern in patterns],
                              labels=[pattern.type for pattern in patterns]):
                if not quiet:
                    LOG.error("❌ hyperscan pattern compilation error in '%s'", rel_dirpath)
                    exit(1)

            for filename in [f for f in filenames if f not in FILENAME_EXCLUDES]:
                path = (Path(dirpath) / filename).relative_to(tests_path)
                with (Path(tests_path) / path).resolve().open("rb") as f:
                    content = f.read()

                    # sideffect: writes to global RESULTS
                    scan(db,
                         path,
                         content,
                         patterns,
                         verbose=verbose,
                         quiet=quiet,
                         no_additional_matches=no_additional_matches)
          
            # make sure lock is released by workers before we go on
            with LOCK:
                for pattern in patterns:
                    # did we match everything we expected?
                    ok: bool = True

                    if pattern.expected:
                        for expected in pattern.expected:
                            pattern_results = RESULTS.get(pattern.name, [])
                            if not any([path_offsets_match(expected, result.get('file', {})) for result in pattern_results
                                       ]):
                                if not quiet:
                                    try:
                                        with (Path(dirpath) / expected.get('name', '')).resolve().open("rb") as f:
                                            content = f.read()
                                            LOG.error(
                                                "❌ unmatched expected location for: '%s'; %s:%d-%d; %s", pattern.type,
                                                expected.get('name'), expected.get('start_offset'),
                                                expected.get('end_offset'),
                                                content[expected.get('start_offset', 0):expected.get('end_offset', 0)])
                                    except OSError as err:
                                        LOG.error(
                                            "❌ unmatched expected location for: '%s'; %s:%d-%d; could not open/read file: %s",
                                            pattern.type, expected.get('name'), expected.get('start_offset'),
                                            expected.get('end_offset'), err)
                                ok = False

                        # did we match anything unexpected?
                        if any([
                                not any(
                                    [path_offsets_match(expected, result.get('file', {}))
                                     for expected in pattern.expected])
                                for result in pattern_results
                        ]):
                            if not quiet:
                                for result in pattern_results:
                                    if not path_offsets_match(expected, result.get('file', {})):
                                        try:
                                            with (Path(dirpath) / expected.get('name', '')).resolve().open("rb") as f:
                                                content = f.read()
<<<<<<< HEAD
                                                file = result.get('file')
                                                LOG.error(
                                                        "❌ matched unexpected results for: '%s'; %s:%d-%d; %s", pattern.type,
                                                        file.get('name'), file.get('start_offset'),
                                                        file.get('end_offset'),
                                                        content[file.get('start_offset', 0):file.get('end_offset', 0)])
=======
                                                LOG.error(
                                                        "❌ matched unexpected results for: '%s'; %s:%d-%d; %s", pattern.type,
                                                        result.get('file'), result.get('start_offset'),
                                                        result.get('end_offset'),
                                                        content[result.get('start_offset', 0):result.get('end_offset', 0)])
>>>>>>> 21d6f053
                                        except OSError as err:
                                                LOG.error(
                                                    "❌ matched unexpected location for: '%s'; %s:%d-%d; could not open/read file: %s",
                                                    pattern.type, expected.get('name'), expected.get('start_offset'),
                                                    expected.get('end_offset'), err)
<<<<<<< HEAD

                            ok = False
=======
>>>>>>> 21d6f053

                            ok = False

                        if ok and not quiet:
                            LOG.info("✅ '%s' in '%s'", pattern.type, rel_dirpath)

                        if not ok:
                            ret = False

                    else:
                        if not quiet:
                            if pattern.test_data != {}:
                                LOG.info("✅ '%s' in '%s'", pattern.type, rel_dirpath)
                            else:
                                LOG.info("ℹ️  '%s' in '%s': no test data or expected file results defined", pattern.type, rel_dirpath)

    if not found_patterns:
        LOG.error("❌ Failed to find any patterns in %s", str(tests_path))
        ret = False

    return ret


def dry_run_patterns(db: hyperscan.Database,
                     patterns: list[Pattern],
                     extra_directory: str,
                     verbose: bool = False,
                     quiet: bool = False,
                     clear_results: bool = True,
                     size_read: int = 0,
                     files_read: int = 0,
                     only_match: bool = False,
                     no_additional_matches: bool = False) -> tuple[int, int]:
    """Dry run all of the discovered patterns in the given path against the extra directory, recursively."""
    global RESULTS

    if clear_results:
        RESULTS = {}

    for dirpath, dirnames, filenames in os.walk(extra_directory):
        # TODO: exclude using globs
        # TODO: take as an argument
        if not any([parent.name in PATH_EXCLUDES for parent in Path(dirpath).parents if parent != '']):
            for filename in filenames:
                path = (Path(dirpath) / filename).relative_to(extra_directory)
                try:
                    file_path = (Path(extra_directory) / path).resolve()
                    with file_path.open("rb") as f:
                        # TODO: memory map instead?
                        content = f.read()

                        size_read += len(content)
                        files_read += 1

                        scan(db,
                             path,
                             content,
                             patterns,
                             verbose=verbose,
                             quiet=quiet,
                             write_to_results=(not clear_results) or (not quiet),
                             dry_run=True,
                             only_match=only_match,
                             no_additional_matches=no_additional_matches)
                except (OSError, RuntimeError) as err:
                    LOG.debug("Failed to open and read file '%s': %s", str(file_path), err)

    if not quiet:
        print_summary(size_read, files_read)

    return size_read, files_read


def print_summary(size_read: int, files_read: int) -> None:
    """Print summary of results."""
    global RESULTS

    with LOCK:
        LOG.info("ℹ️  Summary: processed %d bytes in %d files", size_read, files_read)

        for pattern_name, results in RESULTS.items():
            LOG.info("%s: %d", pattern_name, sum((1 for result in results)))


def random_test_patterns(db: hyperscan.Database,
                         patterns: list[Pattern],
                         verbose: bool = False,
                         quiet: bool = False,
                         progress: bool = False,
                         only_match: bool = False,
                         no_additional_matches: bool = False) -> None:
    """Run patterns over random binary and printable ASCII data."""
    global RESULTS
    RESULTS = {}

    size_read: int = 0

    binary_goal = 1_000_000_000
    ascii_goal = 1_000_000_000
    binary_chunk_size = 100_000_000
    ascii_chunk_size = 100_000_000

    if progress:
        pb = tqdm(total=binary_goal + ascii_goal, unit_scale=True, unit='B')

    # read 1GB of random binary data
    while size_read < binary_goal:
        # read random bytes, 100MB at a time
        binary_content = randbytes(binary_chunk_size)

        scan(db,
             None,
             binary_content,
             patterns,
             verbose=verbose,
             quiet=quiet,
             write_to_results=True,
             dry_run=True,
             only_match=only_match,
             no_additional_matches=no_additional_matches)

        size_read += binary_chunk_size
        if progress:
            pb.update(binary_chunk_size)

    # read 1GB of random ascii data
    while size_read < binary_goal + ascii_goal:
        # some random ASCII (printable characters)
        ascii_content = ''.join(choices(printable, k=ascii_chunk_size)).encode('utf-8')  # nosec

        scan(db,
             None,
             ascii_content,
             patterns,
             verbose=verbose,
             quiet=quiet,
             write_to_results=True,
             dry_run=True,
             only_match=only_match,
             no_additional_matches=no_additional_matches)

        size_read += ascii_chunk_size
        if progress:
            pb.update(ascii_chunk_size)

    if progress:
        pb.close()

    with LOCK:
        LOG.info("Summary: processed %d random bytes", size_read)

        for pattern_name, results in RESULTS.items():
            count = sum((1 for result in results))
            if count > 0:
                LOG.info("%s: %d", pattern_name, count)


def build_hyperscan_patterns(tests_path: str,
                             include: Optional[list[str]] = None,
                             exclude: Optional[list[str]] = None,
                             quiet: bool = False) -> tuple[hyperscan.Database, list[Pattern]]:
    """Build a hyperscan database from a path of tests, and return the database and the patterns used to build it."""
    db = hyperscan.Database()
    patterns = []

    for dirpath, dirnames, filenames in os.walk(tests_path):
        if PATTERNS_FILENAME in filenames:
            patterns.extend(parse_patterns(dirpath, include=include, exclude=exclude))

    if not hs_compile(db, [pattern.regex_string() for pattern in patterns],
                      labels=[pattern.type for pattern in patterns]):
        if not quiet:
            LOG.error("❌ hyperscan pattern compilation error in '%s'", dirpath)
            return None, patterns
    return db, patterns


def repo_test_patterns(db: hyperscan.Database,
                       patterns: list[Pattern],
                       repos_path: str,
                       verbose: bool = False,
                       quiet: bool = False,
                       progress: bool = False,
                       only_match: bool = False,
                       no_additional_matches: bool = False) -> None:
    """Test a set of repos provided in a file. Clone repos into a local directory."""
    global RESULTS
    RESULTS = {}

    if not Path(repos_path).is_file:
        LOG.error("❌ cannot find repos file at '%s'", repos_path)
        exit(1)

    size_read: int = 0
    files_read: int = 0

    # make cloning path in home folder
    home = os.environ.get("HOME")
    tmp_dir = None
    if home is None:
        tmp_dir = tempfile.TemporaryDirectory()
        home = tmp_dir.name
        LOG.warning("Cannot find HOME, using temporary directory instead: %s", home)
    clone_path = Path(home) / '.local' / 'secret_scanning_tools' / 'repos'

    os.makedirs(clone_path, exist_ok=True)

    LOG.info("Cloned repos path at: %s", str(clone_path))

    try:
        with open(repos_path) as repos:
            repo_list = [repo.strip() for repo in repos.readlines() if '/' in repo]
            total = len(repo_list)

            if progress:
                pb = tqdm(total=total)

            for repo_name in repo_list:
                try:
                    repo_tuple = repo_name.split('/')
                    repo_path = clone_path / repo_tuple[0] / repo_tuple[1]
                    Repo.clone_from(f"https://github.com/{repo_tuple[0]}/{repo_tuple[1]}", repo_path)
                except GitCommandError as err:
                    LOG.debug("Failed to clone repo '%s', does it exist? Was it already cloned? Error: %s", repo_name,
                              err)

                LOG.info("Scanning repo: %s", repo_name)
                # now scan the repo
                size_read_run, files_read_run = dry_run_patterns(db,
                                                                 patterns,
                                                                 str(repo_path),
                                                                 verbose,
                                                                 quiet=True,
                                                                 clear_results=False,
                                                                 size_read=size_read,
                                                                 files_read=files_read,
                                                                 only_match=only_match,
                                                                 no_additional_matches=no_additional_matches)
                size_read += size_read_run
                files_read += files_read_run

                if progress:
                    pb.update(1)

        if tmp_dir is not None:
            tmp_dir.cleanup()
    except OSError as err:
        LOG.error("❌ cannot find repos file at '%s': %s", repos_path, err)
        exit(1)

    print_summary(size_read, files_read)


# sideffect: writes to global RESULTS
def scan(db: hyperscan.Database,
         path: Optional[Path],
         content: bytes,
         patterns: list[Pattern],
         verbose: bool = False,
         quiet: bool = False,
         write_to_results: bool = True,
         dry_run: bool = False,
         only_match: bool = False,
         no_additional_matches: bool = False) -> None:
    """Scan content with database. Results are handled in a thread launched by hyperscan (running the `partial` we pass in)."""
    db.scan(
        content,
        partial(report_scan_results, patterns, path, content, verbose, quiet, write_to_results, dry_run, only_match,
                no_additional_matches))


def add_args(parser: ArgumentParser) -> None:
    """Add arguments to the command line parser."""
    parser.add_argument("--tests",
                        "-t",
                        default=Path(__file__).parent.parent,
                        required=False,
                        help="Root test directory (defaults to directory above script directory)")
    parser.add_argument("--debug", "-d", action="store_true", help="Debug output on")
    parser.add_argument("--verbose", "-v", action="store_true", help="Show expected matches")
    parser.add_argument("--quiet", "-q", action="store_true", help="Don't output anything other than exit error codes")
    parser.add_argument("--extra", "-e", required=False, help="Extra directory for running tests over all contents")
    parser.add_argument("--random",
                        "-r",
                        action="store_true",
                        help="Extra directory for running tests over all contents")
    parser.add_argument("--progress", "-p", action="store_true", help="Show a progress bar where relevant")
    parser.add_argument("--include", "-i", nargs="*", help="Include these pattern IDs")
    parser.add_argument("--exclude", "-x", nargs="*", help="Exclude these pattern IDs")
    parser.add_argument("--repos", "-R", help="File containing list of repos to clone from GitHub and scan")
    parser.add_argument("--only-match",
                        "-o",
                        action="store_true",
                        help="Only show the matching pattern part of any results")
    parser.add_argument("--continue-on-fail", "-c", action="store_true", help="Continue if testing patterns fails")
    parser.add_argument("--no-additional-matches",
                        "-A",
                        action="store_true",
                        help="Do not match using additional matches")
    parser.add_argument("--no-warn-on-additional-matches-number",
                        "-W",
                        action="store_true",
                        help="Do not warn on more than 5 additional matches")
    parser.add_argument(
        "--lt-ghes-3-8",
        "-lt",
        action="store_true",
        help="The GHES these will be used on is v <= 3.7, so does not support anchors in additional matches")
    parser.add_argument("--additional-matches-limit", "-a", type=int, default=5, help="Set the matches limit")
    parser.add_argument("--scan-dot-git", "-g", action="store_true", help="Do scan .git directories")


def check_platform() -> None:
    """Check we are on an Intel-compatible machine.

    Exit if not.
    """
    if platform.machine() not in ("x86_64", "amd64"):
        LOG.error("❌ cannot run hyperscan on non-Intel-compatible platform")
        exit(1)


def main() -> None:
    """Main command line entrypoint."""
    global MATCHES_LIMIT

    check_platform()

    parser = ArgumentParser(description="Test Secret Scanning Custom Patterns")
    add_args(parser)
    args = parser.parse_args()

    logging.basicConfig()
    LOG.setLevel(logging.INFO)
    if args.debug:
        LOG.setLevel(logging.DEBUG)

    MATCHES_LIMIT = args.additional_matches_limit

    if not args.scan_dot_git:
        PATH_EXCLUDES.add('.git')

    if not test_patterns(args.tests,
                         include=args.include,
                         exclude=args.exclude,
                         verbose=args.verbose,
                         quiet=args.quiet,
                         no_additional_matches=args.no_additional_matches,
                         no_warn_on_additional_matches_number=args.no_warn_on_additional_matches_number,
                         lt_ghes_3_8=args.lt_ghes_3_8) and not args.continue_on_fail:
        exit(1)

    db, patterns = build_hyperscan_patterns(args.tests, include=args.include, exclude=args.exclude, quiet=args.quiet)
    if db is None:
        exit(1)

    if args.extra is not None:
        dry_run_patterns(db,
                         patterns,
                         args.extra,
                         verbose=args.verbose,
                         quiet=args.quiet,
                         only_match=args.only_match,
                         no_additional_matches=args.no_additional_matches)

    if args.random:
        random_test_patterns(db,
                             patterns,
                             verbose=args.verbose,
                             quiet=args.quiet,
                             progress=args.progress,
                             only_match=args.only_match,
                             no_additional_matches=args.no_additional_matches)

    if args.repos:
        repo_test_patterns(db,
                           patterns,
                           args.repos,
                           verbose=args.verbose,
                           quiet=args.quiet,
                           progress=args.progress,
                           only_match=args.only_match,
                           no_additional_matches=args.no_additional_matches)


if __name__ == "__main__":
    main()<|MERGE_RESOLUTION|>--- conflicted
+++ resolved
@@ -491,30 +491,17 @@
                                         try:
                                             with (Path(dirpath) / expected.get('name', '')).resolve().open("rb") as f:
                                                 content = f.read()
-<<<<<<< HEAD
                                                 file = result.get('file')
                                                 LOG.error(
                                                         "❌ matched unexpected results for: '%s'; %s:%d-%d; %s", pattern.type,
                                                         file.get('name'), file.get('start_offset'),
                                                         file.get('end_offset'),
                                                         content[file.get('start_offset', 0):file.get('end_offset', 0)])
-=======
-                                                LOG.error(
-                                                        "❌ matched unexpected results for: '%s'; %s:%d-%d; %s", pattern.type,
-                                                        result.get('file'), result.get('start_offset'),
-                                                        result.get('end_offset'),
-                                                        content[result.get('start_offset', 0):result.get('end_offset', 0)])
->>>>>>> 21d6f053
                                         except OSError as err:
                                                 LOG.error(
                                                     "❌ matched unexpected location for: '%s'; %s:%d-%d; could not open/read file: %s",
                                                     pattern.type, expected.get('name'), expected.get('start_offset'),
                                                     expected.get('end_offset'), err)
-<<<<<<< HEAD
-
-                            ok = False
-=======
->>>>>>> 21d6f053
 
                             ok = False
 
